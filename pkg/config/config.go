package config

import (
	"log"
	"os"
	"strconv"
	"strings"

	"github.com/spf13/viper"
)

// Config holds all configuration for the application
type Config struct {
	// Environment
	AppEnv string `mapstructure:"ENV"`

	// Server Configuration
	ServerPort            string `mapstructure:"PORT"`
	ServerHost            string `mapstructure:"HOST"`
	ServerReadTimeout     string `mapstructure:"SERVER_READ_TIMEOUT"`
	ServerWriteTimeout    string `mapstructure:"SERVER_WRITE_TIMEOUT"`
	ServerShutdownTimeout string `mapstructure:"SERVER_SHUTDOWN_TIMEOUT"`
	AllowedOrigins        string `mapstructure:"ALLOWED_ORIGINS"`

	// Database Configuration
	DBConnectionString string `mapstructure:"DB_CONNECTION_STRING"`
	DBMaxConnections   int    `mapstructure:"DB_MAX_CONNECTIONS"`
	DBMaxIdleTime      string `mapstructure:"DB_MAX_IDLE_TIME"`
	DBMaxConnLifetime  string `mapstructure:"DB_MAX_CONN_LIFETIME"`

	// Redis Configuration
	RedisConnectionString string `mapstructure:"REDIS_CONNECTION_STRING"`
	RedisHost             string `mapstructure:"REDIS_HOST"`
	RedisPort             int    `mapstructure:"REDIS_PORT"`
	RedisPassword         string `mapstructure:"REDIS_PASSWORD"`
	RedisDB               int    `mapstructure:"REDIS_DB"`

	// Authentication Configuration
	SessionSecret   string `mapstructure:"SESSION_SECRET"`
	SessionDuration string `mapstructure:"SESSION_DURATION"`
	JWTSecret       string `mapstructure:"JWT_SECRET"`
	JWTExpiration   string `mapstructure:"JWT_EXPIRATION"`
	SIWEDomain      string `mapstructure:"SIWE_DOMAIN"`

	// Cache Configuration
	CacheEnableL1  bool   `mapstructure:"CACHE_ENABLE_L1"`
	CacheEnableL2  bool   `mapstructure:"CACHE_ENABLE_L2"`
	CacheL1MaxSize int64  `mapstructure:"CACHE_L1_MAX_SIZE"`
	CacheL1TTL     string `mapstructure:"CACHE_L1_TTL"`
	CacheL2TTL     string `mapstructure:"CACHE_L2_TTL"`

<<<<<<< HEAD
	// Supabase Storage Configuration
	SupabaseURL        string `mapstructure:"SUPABASE_URL"`
	SupabaseKey        string `mapstructure:"SUPABASE_KEY"`
	SupabaseBucket     string `mapstructure:"SUPABASE_BUCKET"`
	StorageMaxFileSize int64  `mapstructure:"STORAGE_MAX_FILE_SIZE"`
=======
	// Blockchain Configuration
	RPCURL string `mapstructure:"RPC_URL"`
>>>>>>> 96211a1c

	// Parsed values
	AllowedOriginsSlice []string
}

// Load loads configuration from environment variables
func Load() *Config {
	cfg := &Config{}

	// Try to read from .env first (dev/local). If not found and running in production, fall back to OS env.
	viper.SetConfigFile(".env")
	if err := viper.ReadInConfig(); err != nil {
		if os.Getenv("ENV") == "production" {
			loadEnvFromOS(cfg)
			return cfg
		}
		log.Fatal("Can't find the file .env : ", err)
	}

	if err := viper.Unmarshal(cfg); err != nil {
		if os.Getenv("ENV") == "production" {
			loadEnvFromOS(cfg)
			return cfg
		}
		log.Fatal("Environment can't be loaded: ", err)
	}

	// If the loaded configuration indicates production, prefer OS env (e.g., when .env exists but prod uses env vars)
	switch cfg.AppEnv {
	case "production":
		loadEnvFromOS(cfg)
	case "development":
		log.Println("The App is running in development env")
	}

	// Parse allowed origins into slice
	cfg.AllowedOriginsSlice = allowedOriginSlice(cfg.AllowedOrigins)
	log.Printf("[CONFIG] Loaded ALLOWED_ORIGINS: %s", cfg.AllowedOrigins)
	log.Printf("[CONFIG] Parsed AllowedOriginsSlice: %v", cfg.AllowedOriginsSlice)

	return cfg
}

func loadEnvFromOS(cfg *Config) {
	cfg.AppEnv = os.Getenv("ENV")

	// Server Configuration
	cfg.ServerPort = os.Getenv("PORT")
	cfg.ServerHost = os.Getenv("HOST")
	cfg.ServerReadTimeout = os.Getenv("SERVER_READ_TIMEOUT")
	cfg.ServerWriteTimeout = os.Getenv("SERVER_WRITE_TIMEOUT")
	cfg.ServerShutdownTimeout = os.Getenv("SERVER_SHUTDOWN_TIMEOUT")
	cfg.AllowedOrigins = os.Getenv("ALLOWED_ORIGINS")

	// Database Configuration
	cfg.DBConnectionString = os.Getenv("DB_CONNECTION_STRING")
	cfg.DBMaxConnections = getenvInt("DB_MAX_CONNECTIONS")
	cfg.DBMaxIdleTime = os.Getenv("DB_MAX_IDLE_TIME")
	cfg.DBMaxConnLifetime = os.Getenv("DB_MAX_CONN_LIFETIME")

	// Redis Configuration
	cfg.RedisConnectionString = os.Getenv("REDIS_CONNECTION_STRING")
	cfg.RedisHost = os.Getenv("REDIS_HOST")
	cfg.RedisPort = getenvInt("REDIS_PORT")
	cfg.RedisPassword = os.Getenv("REDIS_PASSWORD")
	cfg.RedisDB = getenvInt("REDIS_DB")

	// Authentication Configuration
	cfg.SessionSecret = os.Getenv("SESSION_SECRET")
	cfg.SessionDuration = os.Getenv("SESSION_DURATION")
	cfg.JWTSecret = os.Getenv("JWT_SECRET")
	cfg.JWTExpiration = os.Getenv("JWT_EXPIRATION")
	cfg.SIWEDomain = os.Getenv("SIWE_DOMAIN")

	// Cache Configuration
	cfg.CacheEnableL1 = getenvBool("CACHE_ENABLE_L1")
	cfg.CacheEnableL2 = getenvBool("CACHE_ENABLE_L2")
	cfg.CacheL1MaxSize = getenvInt64("CACHE_L1_MAX_SIZE")
	cfg.CacheL1TTL = os.Getenv("CACHE_L1_TTL")
	cfg.CacheL2TTL = os.Getenv("CACHE_L2_TTL")

<<<<<<< HEAD
	// Supabase Storage Configuration
	cfg.SupabaseURL = os.Getenv("SUPABASE_URL")
	cfg.SupabaseKey = os.Getenv("SUPABASE_KEY")
	cfg.SupabaseBucket = os.Getenv("SUPABASE_BUCKET")
	cfg.StorageMaxFileSize = getenvInt64("STORAGE_MAX_FILE_SIZE")
=======
	// Blockchain Configuration
	cfg.RPCURL = os.Getenv("RPC_URL")
>>>>>>> 96211a1c

	// Parse allowed origins into slice
	cfg.AllowedOriginsSlice = allowedOriginSlice(cfg.AllowedOrigins)
}

func getenvInt(key string) int {
	v := os.Getenv(key)
	if v == "" {
		return 0
	}
	i, err := strconv.Atoi(v)
	if err != nil {
		return 0
	}
	return i
}

func getenvInt64(key string) int64 {
	v := os.Getenv(key)
	if v == "" {
		return 0
	}
	i, err := strconv.ParseInt(v, 10, 64)
	if err != nil {
		return 0
	}
	return i
}

func getenvBool(key string) bool {
	v := os.Getenv(key)
	if v == "" {
		return false
	}
	b, err := strconv.ParseBool(v)
	if err != nil {
		return false
	}
	return b
}

func allowedOriginSlice(origins string) []string {
	if origins == "" {
		log.Println("[CONFIG] WARNING: ALLOWED_ORIGINS is empty! CORS will not work properly.")
		return []string{}
	}
	var result []string
	for _, origin := range strings.Split(origins, ",") {
		trimmed := strings.TrimSpace(origin)
		if trimmed != "" {
			result = append(result, trimmed)
		}
	}
	return result
}<|MERGE_RESOLUTION|>--- conflicted
+++ resolved
@@ -49,16 +49,13 @@
 	CacheL1TTL     string `mapstructure:"CACHE_L1_TTL"`
 	CacheL2TTL     string `mapstructure:"CACHE_L2_TTL"`
 
-<<<<<<< HEAD
 	// Supabase Storage Configuration
 	SupabaseURL        string `mapstructure:"SUPABASE_URL"`
 	SupabaseKey        string `mapstructure:"SUPABASE_KEY"`
 	SupabaseBucket     string `mapstructure:"SUPABASE_BUCKET"`
 	StorageMaxFileSize int64  `mapstructure:"STORAGE_MAX_FILE_SIZE"`
-=======
 	// Blockchain Configuration
 	RPCURL string `mapstructure:"RPC_URL"`
->>>>>>> 96211a1c
 
 	// Parsed values
 	AllowedOriginsSlice []string
@@ -140,16 +137,13 @@
 	cfg.CacheL1TTL = os.Getenv("CACHE_L1_TTL")
 	cfg.CacheL2TTL = os.Getenv("CACHE_L2_TTL")
 
-<<<<<<< HEAD
 	// Supabase Storage Configuration
 	cfg.SupabaseURL = os.Getenv("SUPABASE_URL")
 	cfg.SupabaseKey = os.Getenv("SUPABASE_KEY")
 	cfg.SupabaseBucket = os.Getenv("SUPABASE_BUCKET")
 	cfg.StorageMaxFileSize = getenvInt64("STORAGE_MAX_FILE_SIZE")
-=======
 	// Blockchain Configuration
 	cfg.RPCURL = os.Getenv("RPC_URL")
->>>>>>> 96211a1c
 
 	// Parse allowed origins into slice
 	cfg.AllowedOriginsSlice = allowedOriginSlice(cfg.AllowedOrigins)
